--- conflicted
+++ resolved
@@ -1,12 +1,5 @@
-<<<<<<< HEAD
-use anyhow::{Result, anyhow};
-use fjall;
-use fjall::KvSeparationOptions;
-use std::collections::HashMap;
-=======
 use std::collections::HashMap;
 use std::path::PathBuf;
->>>>>>> 0bd735e1
 use std::sync::Arc;
 
 use axum::{Json, http::StatusCode, response::IntoResponse};
@@ -56,46 +49,209 @@
 
 impl FuguDB {
     /// Initialize the database by creating necessary trees/partitions
-    pub fn new(path: PathBuf) -> Self {
-        let schema_builder = Schema::builder();
-        fs::create_dir_all(&path);
-        let dir = tantivy::directory::MmapDirectory::open(&path).unwrap();
-        let schema = crate::object::build_object_record_schema(schema_builder);
-        let index = Index::open_or_create(dir, schema.clone()).unwrap();
-        let writer = index.writer(50_000_000).unwrap();
-        Self {
-            schema,
-            path,
-            index,
-            writer: Arc::new(Mutex::new(writer)),
-        }
-    }
-
-    /// Direct get method for convenience (assumes TREE_RECORDS)
-    /// Returns the deserialized ObjectRecord if found and successfully deserialized
-    pub fn get(&self, id: &str) -> anyhow::Result<Vec<TantivyDocument>> {
-        let searcher = self.searcher()?;
-        let query_parser = QueryParser::for_index(&self.index, vec![self.id_field()]);
-        let query = query_parser.parse_query(id)?;
-        let top_docs = searcher.search(&query, &TopDocs::with_limit(1))?;
-        let (_score, doc_address) = top_docs.get(0).unwrap();
-        let retrieved_doc: TantivyDocument = searcher.doc(*doc_address).unwrap();
-        Ok(vec![retrieved_doc])
-    }
-
-    pub fn get_index(&self) -> &Index {
-        &self.index
-    }
-    pub fn id_field(&self) -> tantivy::schema::Field {
-        self.schema.get_field("id").unwrap()
-    }
-    pub fn text_field(&self) -> tantivy::schema::Field {
-        self.schema.get_field("text").unwrap()
-    }
-    pub fn name_field(&self) -> tantivy::schema::Field {
-        self.schema.get_field("name").unwrap()
-    }
-<<<<<<< HEAD
+    pub fn init_db(&self) {
+        // Create standard trees if they don't exist
+        let standard_trees = [TREE_RECORDS, TREE_FILTERS, TREE_GLOBAL_INDEX];
+        for tree_name in standard_trees.iter() {
+            if let Err(e) = self.open_tree(tree_name) {
+                error!("Failed to create tree {}: {:?}", tree_name, e);
+            }
+        }
+    }
+
+    /// Compact the database to reclaim space
+    pub fn compact(&mut self) -> anyhow::Result<()> {
+        let start = Instant::now();
+        info!("Starting database compaction");
+
+        match &self.backend {
+            FuguDBBackend::Fjall(keyspace) => {
+                keyspace
+                    .persist(fjall::PersistMode::SyncAll)
+                    .map_err(|e| anyhow!("Failed to persist fjall keyspace: {:?}", e))?;
+
+                // First get a list of all partitions
+                let partitions = keyspace.list_partitions();
+
+                // Perform maintenance on each partition
+                for partition_name in &partitions {
+                    debug!("Triggering maintenance for partition: {}", partition_name);
+
+                    // Try to get the partition handle, if it exists
+                    if let Ok(partition) = keyspace.open_partition(
+                        partition_name,
+                        fjall::PartitionCreateOptions::default()
+                            .with_kv_separation(KvSeparationOptions::default())
+                            .with_kv_separation(KvSeparationOptions::default()),
+                    ) {
+                        // Fjall uses garbage collection methods instead of maintenance
+                        // We'll use both space amplification and staleness-based approaches for thorough cleanup
+
+                        // First, perform garbage collection with space amplification target (1.5 is a reasonable value)
+                        if let Err(e) = partition.gc_with_space_amp_target(1.5) {
+                            warn!(
+                                "Error during space-based GC for partition {}: {:?}",
+                                partition_name, e
+                            );
+                        }
+
+                        // Then use staleness threshold for any remaining garbage (0.8 is fairly aggressive)
+                        if let Err(e) = partition.gc_with_staleness_threshold(0.8) {
+                            warn!(
+                                "Error during staleness-based GC for partition {}: {:?}",
+                                partition_name, e
+                            );
+                        }
+
+                        // Finally, drop any fully stale segments
+                        if let Err(e) = partition.gc_drop_stale_segments() {
+                            warn!(
+                                "Error dropping stale segments for partition {}: {:?}",
+                                partition_name, e
+                            );
+                        } else {
+                            debug!(
+                                "Successfully ran garbage collection on partition: {}",
+                                partition_name
+                            );
+                        }
+                    }
+                }
+
+                // Keyspace doesn't have maintenance or GC methods directly
+                // We'll just make sure changes are persisted
+                if let Err(e) = keyspace.persist(fjall::PersistMode::SyncAll) {
+                    warn!("Error during keyspace persistence: {:?}", e);
+                } else {
+                    debug!("Successfully persisted keyspace changes");
+                }
+
+                // Clear internal tree cache to ensure fresh handles
+                self.trees.clear();
+
+                info!("Fjall compaction completed in {:?}", start.elapsed());
+                Ok(())
+            }
+        }
+    }
+
+    /// Compacts a specific tree/partition by name
+    /// This allows for targeted compaction of specific hot partitions
+    pub fn compact_tree(&mut self, tree_name: &str) -> anyhow::Result<()> {
+        let start = Instant::now();
+        debug!("Starting targeted compaction for tree: {}", tree_name);
+        match &self.backend {
+            FuguDBBackend::Fjall(keyspace) => {
+                // Open the partition
+                let partition = keyspace
+                    .open_partition(
+                        tree_name,
+                        fjall::PartitionCreateOptions::default()
+                            .with_kv_separation(KvSeparationOptions::default()),
+                    )
+                    .map_err(|e| {
+                        anyhow!("Failed to open fjall partition {}: {:?}", tree_name, e)
+                    })?;
+
+                // First, ensure all data is persisted for this partition
+
+                keyspace
+                    .persist(fjall::PersistMode::SyncAll)
+                    .map_err(|e| anyhow!("Failed to persist fjall keyspace: {:?}", e))?;
+
+                // Fjall now uses garbage collection methods instead of maintenance
+                // First, perform space-based GC
+                partition.gc_with_space_amp_target(1.5).map_err(|e| {
+                    anyhow!(
+                        "Failed to run space-based GC for fjall partition {}: {:?}",
+                        tree_name,
+                        e
+                    )
+                })?;
+
+                // Then staleness-based GC
+                partition.gc_with_staleness_threshold(0.8).map_err(|e| {
+                    anyhow!(
+                        "Failed to run staleness-based GC for fjall partition {}: {:?}",
+                        tree_name,
+                        e
+                    )
+                })?;
+
+                // Finally drop fully stale segments
+                partition.gc_drop_stale_segments().map_err(|e| {
+                    anyhow!(
+                        "Failed to drop stale segments for fjall partition {}: {:?}",
+                        tree_name,
+                        e
+                    )
+                })?;
+
+                // Remove the tree from our cache to ensure we get a fresh handle next time
+                self.trees.remove(tree_name);
+
+                debug!(
+                    "Fjall partition {} maintenance completed in {:?}",
+                    tree_name,
+                    start.elapsed()
+                );
+
+                Ok(())
+            }
+        }
+    }
+
+    /// Lightweight maintenance operation that doesn't do a full compaction
+    /// This is useful for regular housekeeping without the overhead of full compaction
+    pub fn maintenance(&self) -> anyhow::Result<()> {
+        let start = Instant::now();
+
+        match &self.backend {
+            FuguDBBackend::Fjall(keyspace) => {
+                // For fjall, ensure everything is persisted since there's no direct maintenance method
+                keyspace
+                    .persist(fjall::PersistMode::SyncAll)
+                    .map_err(|e| anyhow!("Failed to persist fjall keyspace: {:?}", e))?;
+
+                // We'll do basic maintenance on each partition
+                for partition_name in keyspace.list_partitions() {
+                    if let Ok(partition) = keyspace.open_partition(
+                        &partition_name,
+                        fjall::PartitionCreateOptions::default()
+                            .with_kv_separation(KvSeparationOptions::default()),
+                    ) {
+                        // First try to drop any completely stale segments which is a lightweight operation
+                        if let Err(e) = partition.gc_drop_stale_segments() {
+                            warn!(
+                                "Failed to drop stale segments for partition {}: {:?}",
+                                partition_name, e
+                            );
+                        }
+                    }
+                }
+
+                // Also ensure data is persisted
+                keyspace
+                    .persist(fjall::PersistMode::SyncAll)
+                    .map_err(|e| anyhow!("Failed to persist fjall keyspace: {:?}", e))?;
+
+                debug!("Fjall maintenance completed in {:?}", start.elapsed());
+                Ok(())
+            }
+            #[allow(unreachable_patterns)]
+            _ => {
+                error!("Unknown database backend in maintenance()");
+                Err(anyhow!("Unknown database backend in maintenance()"))
+            }
+        }
+    }
+
+    /// Access to the raw backend for operations not covered by the unified API
+    pub fn keyspace(&self) -> &fjall::Keyspace {
+        match &self.backend {
+            FuguDBBackend::Fjall(keyspace) => keyspace,
+        }
+    }
 
     pub fn partition_names(&self) -> Vec<String> {
         match &self.backend {
@@ -107,18 +263,37 @@
                 partitions.into_iter().map(|p| p.to_string()).collect()
             } // _ => panic!("Not using fjall backend"),
         }
-=======
-    pub fn metadata_field(&self) -> tantivy::schema::Field {
-        self.schema.get_field("metadata").unwrap()
->>>>>>> 0bd735e1
-    }
-    pub fn facet_field(&self) -> tantivy::schema::Field {
-        self.schema.get_field("facet").unwrap()
-    }
-    pub fn date_published(&self) -> tantivy::schema::Field {
-        self.schema.get_field("date_published").unwrap()
-    }
-<<<<<<< HEAD
+    }
+
+    /// Open (or create if it doesn't exist) a tree/partition
+    pub fn open_tree(&self, name: &str) -> Result<TreeHandle> {
+        match &self.backend {
+            FuguDBBackend::Fjall(keyspace) => {
+                match keyspace.open_partition(
+                    name,
+                    fjall::PartitionCreateOptions::default()
+                        .with_kv_separation(KvSeparationOptions::default()),
+                ) {
+                    Ok(partition_handle) => Ok(TreeHandle::Fjall(partition_handle)),
+                    Err(e) => {
+                        tracing::error!("Failed to open fjall partition: {:?}", e);
+                        Err(anyhow::anyhow!("Failed to open fjall partition: {:?}", e))
+                    }
+                }
+            }
+        }
+    }
+
+    /// Create a new batch operation
+    pub fn create_batch(&self) -> BatchOperation {
+        match &self.backend {
+            FuguDBBackend::Fjall(keyspace) => {
+                // Fjall batches should be created with with_capacity instead of default
+                let batch = fjall::Batch::with_capacity(keyspace.clone(), 32); // reasonable starting capacity
+                BatchOperation::Fjall(Arc::new(batch))
+            }
+        }
+    }
 
     /// Apply a batch of operations
     pub fn apply_batch(&self, tree: &TreeHandle, batch: BatchOperation) -> Result<()> {
@@ -153,10 +328,43 @@
                 "Mismatched database backend and batch type"
             )),
         }
-=======
+    }
+
+    /// Direct get method for convenience (assumes TREE_RECORDS)
+    /// Returns the deserialized ObjectRecord if found and successfully deserialized
+    pub fn get(&self, id: &str) -> anyhow::Result<Vec<TantivyDocument>> {
+        let searcher = self.searcher()?;
+        let query_parser = QueryParser::for_index(&self.index, vec![self.id_field()]);
+        let query = query_parser.parse_query(id)?;
+        let top_docs = searcher.search(&query, &TopDocs::with_limit(1))?;
+        let (_score, doc_address) = top_docs.get(0).unwrap();
+        let retrieved_doc: TantivyDocument = searcher.doc(*doc_address).unwrap();
+        Ok(vec![retrieved_doc])
+    }
+
+    pub fn get_index(&self) -> &Index {
+        &self.index
+    }
+    pub fn id_field(&self) -> tantivy::schema::Field {
+        self.schema.get_field("id").unwrap()
+    }
+    pub fn text_field(&self) -> tantivy::schema::Field {
+        self.schema.get_field("text").unwrap()
+    }
+    pub fn name_field(&self) -> tantivy::schema::Field {
+        self.schema.get_field("name").unwrap()
+    }
+    pub fn metadata_field(&self) -> tantivy::schema::Field {
+        self.schema.get_field("metadata").unwrap()
+    }
+    pub fn facet_field(&self) -> tantivy::schema::Field {
+        self.schema.get_field("facet").unwrap()
+    }
+    pub fn date_published(&self) -> tantivy::schema::Field {
+        self.schema.get_field("date_published").unwrap()
+    }
     pub fn date_updated(&self) -> tantivy::schema::Field {
         self.schema.get_field("date_created").unwrap()
->>>>>>> 0bd735e1
     }
     pub fn date_created(&self) -> tantivy::schema::Field {
         self.schema.get_field("date_updated").unwrap()
